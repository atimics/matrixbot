--- conflicted
+++ resolved
@@ -33,7 +33,6 @@
     DELEGATED_OPENROUTER_RESPONSE_FOR_TOOL = "delegated_openrouter_response_for_tool"
     IMAGE_CACHE_REQUEST = "image_cache_request"
     IMAGE_CACHE_RESPONSE = "image_cache_response"
-<<<<<<< HEAD
     # New JSON-Centric Orchestration Events
     THINKING_REQUEST = "thinking_request"
     THINKING_RESPONSE = "thinking_response"
@@ -41,8 +40,6 @@
     STRUCTURED_PLANNING_RESPONSE = "structured_planning_response"
     ACTION_EXECUTION_REQUEST = "action_execution_request"
     ACTION_EXECUTION_RESPONSE = "action_execution_response"
-=======
->>>>>>> cba3d831
 
 # Helper function to generate a default UUID string if needed elsewhere,
 # but Pydantic's default_factory is usually sufficient for default field values.
@@ -57,6 +54,9 @@
         if isinstance(v, datetime) and v.tzinfo is None:
             return v.replace(tzinfo=timezone.utc)
         if isinstance(v, (int, float)): # Support for float timestamps
+            # Handle timestamps in milliseconds (Matrix server format)
+            if v > 1e10:  # If timestamp is larger than 10^10, it's likely in milliseconds
+                v = v / 1000.0
             # Handle timestamps in milliseconds (Matrix server format)
             if v > 1e10:  # If timestamp is larger than 10^10, it's likely in milliseconds
                 v = v / 1000.0
@@ -88,6 +88,24 @@
         except Exception:
             return id(self) == id(other)
 
+    def __hash__(self):
+        """Make events hashable for set operations."""
+        # Use a combination of class name and serialized data
+        try:
+            return hash((self.__class__.__name__, self.model_dump_json()))
+        except Exception:
+            # Fallback to id() if serialization fails
+            return hash(id(self))
+    
+    def __eq__(self, other):
+        """Compare events for equality."""
+        if not isinstance(other, self.__class__):
+            return False
+        try:
+            return self.model_dump() == other.model_dump()
+        except Exception:
+            return id(self) == id(other)
+
 class MatrixMessageReceivedEvent(BaseEvent):
     event_type: EventType = Field(EventType.MATRIX_MESSAGE_RECEIVED, frozen=True)
     room_id: str
@@ -211,6 +229,7 @@
     content: str
     event_id: str
     image_url: Optional[str] = None  # Added to support image messages
+    image_url: Optional[str] = None  # Added to support image messages
 
 
 class ProcessMessageBatchCommand(BaseEvent):
@@ -275,6 +294,7 @@
     content: Optional[str] = None
     tool_calls: Optional[List[ToolCall]] = None # Uses Pydantic ToolCall
     tool_call_id: Optional[str] = None # Added for tool role messages
+    tool_call_id: Optional[str] = None # Added for tool role messages
     event_id: Optional[str] = None # Added event_id
     # If name is sometimes present for user/assistant roles:
     # name: Optional[str] = None 
@@ -298,6 +318,8 @@
     original_tool_call_id: str
     # Add turn_request_id to preserve context for room logic service
     turn_request_id: Optional[str] = None
+    # Add turn_request_id to preserve context for room logic service
+    turn_request_id: Optional[str] = None
 
 
 class MatrixRoomInfoResponseEvent(BaseEvent):
@@ -308,6 +330,8 @@
     original_tool_call_id: str
     success: bool
     error_message: Optional[str] = None
+    # Add turn_request_id to preserve context for room logic service
+    turn_request_id: Optional[str] = None
     # Add turn_request_id to preserve context for room logic service
     turn_request_id: Optional[str] = None
 
@@ -371,7 +395,6 @@
 
 
 # --- Tool Execution Events ---
-<<<<<<< HEAD
 
 # --- New JSON-Centric Orchestration Events ---
 
@@ -469,5 +492,3 @@
     result: Optional[str] = None
     error_message: Optional[str] = None
     original_request_id: Optional[str] = None
-=======
->>>>>>> cba3d831
