--- conflicted
+++ resolved
@@ -257,27 +257,12 @@
     Formats a single historical message and adds it to the messages_for_ai_list.
     Encapsulates the conversion logic for roles, content, tool_calls, etc.
     """
-<<<<<<< HEAD
     role = getattr(msg_item, 'role', msg_item.get('role') if isinstance(msg_item, dict) else None)
     content = getattr(msg_item, 'content', msg_item.get('content') if isinstance(msg_item, dict) else None)
     name = getattr(msg_item, 'name', msg_item.get('name') if isinstance(msg_item, dict) else None)
     tool_calls_data = getattr(msg_item, 'tool_calls', msg_item.get('tool_calls') if isinstance(msg_item, dict) else None)
     tool_call_id_data = getattr(msg_item, 'tool_call_id', msg_item.get('tool_call_id') if isinstance(msg_item, dict) else None)
     image_url = getattr(msg_item, 'image_url', msg_item.get('image_url') if isinstance(msg_item, dict) else None)
-=======
-    if isinstance(msg_item, dict):
-        role = msg_item.get('role')
-        content = msg_item.get('content')
-        name = msg_item.get('name')
-        tool_calls_data = msg_item.get('tool_calls')
-        tool_call_id_data = msg_item.get('tool_call_id')
-    else:
-        role = getattr(msg_item, 'role', None)
-        content = getattr(msg_item, 'content', None)
-        name = getattr(msg_item, 'name', None)
-        tool_calls_data = getattr(msg_item, 'tool_calls', None)
-        tool_call_id_data = getattr(msg_item, 'tool_call_id', None)
->>>>>>> 6e83b362
 
     if role is None:
         logger.warning(f"Skipping message due to missing role: {msg_item}")
@@ -445,7 +430,6 @@
                 pending_tool_call_ids.clear()
         
         ai_msg: Dict[str, Any] = {"role": current_msg_role}
-<<<<<<< HEAD
         content = getattr(msg_item, 'content', msg_item.get('content') if isinstance(msg_item, dict) else None)
         name = getattr(msg_item, 'name', msg_item.get('name') if isinstance(msg_item, dict) else None)
         image_url = getattr(msg_item, 'image_url', msg_item.get('image_url') if isinstance(msg_item, dict) else None)
@@ -472,24 +456,6 @@
                         "type": "text", 
                         "text": f"[Historical image failed to process: {content or 'No description available'}]"
                     })
-=======
-        if isinstance(msg_item, dict):
-            content = msg_item.get('content')
-            name = msg_item.get('name')
-            raw_tool_calls = msg_item.get('tool_calls')
-        else:
-            content = getattr(msg_item, 'content', None)
-            name = getattr(msg_item, 'name', None)
-            raw_tool_calls = getattr(msg_item, 'tool_calls', None)
-        
-        # Determine content for assistant messages (None if tool_calls, "" otherwise if no explicit content)
-        if content is not None:
-            ai_msg["content"] = content
-        elif current_msg_role == "assistant":
-            # Check original msg_item for tool_calls to decide content structure
-            if not raw_tool_calls:
-                ai_msg["content"] = ""  # No tool calls, no explicit content, so empty string
->>>>>>> 6e83b362
             else:
                 logger.error(f"No message bus available for historical image processing: {image_url}")
                 content_parts.append({
