--- conflicted
+++ resolved
@@ -37,13 +37,7 @@
         else:
             parsed_args = {}
 
-<<<<<<< HEAD
         logger.info(f"TES: Received ExecuteToolRequest for tool: {tool_name}, Tool Call ID: {tool_call_id}, Event ID: {event.event_id}. Args: {arguments_input}") # MODIFIED
-=======
-        logger.info(
-            f"TES: Received ExecuteToolRequest for tool: {tool_name}, Tool Call ID: {tool_call_id}, Event ID: {event.event_id}. Args: {arguments_input}"
-        )
->>>>>>> a27e5e36
 
         tool = self.tool_registry.get_tool(tool_name)
 
